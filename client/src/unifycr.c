/*
 * Copyright (c) 2017, Lawrence Livermore National Security, LLC.
 * Produced at the Lawrence Livermore National Laboratory.
 *
 * Copyright 2017, UT-Battelle, LLC.
 *
 * LLNL-CODE-741539
 * All rights reserved.
 *
 * This is the license for UnifyCR.
 * For details, see https://github.com/LLNL/UnifyCR.
 * Please read https://github.com/LLNL/UnifyCR/LICENSE for full license text.
 */

/*
 * Copyright (c) 2017, Lawrence Livermore National Security, LLC.
 * Produced at the Lawrence Livermore National Laboratory.
 * Copyright (c) 2017, Florida State University. Contributions from
 * the Computer Architecture and Systems Research Laboratory (CASTL)
 * at the Department of Computer Science.
 *
 * Written by: Teng Wang, Adam Moody, Weikuan Yu, Kento Sato, Kathryn Mohror
 * LLNL-CODE-728877. All rights reserved.
 *
 * This file is part of burstfs.
 * For details, see https://github.com/llnl/burstfs
 * Please read https://github.com/llnl/burstfs/LICENSE for full license text.
 */

/*
 * Copyright (c) 2013, Lawrence Livermore National Security, LLC.
 * Produced at the Lawrence Livermore National Laboratory.
 * code Written by
 *   Raghunath Rajachandrasekar <rajachan@cse.ohio-state.edu>
 *   Kathryn Mohror <kathryn@llnl.gov>
 *   Adam Moody <moody20@llnl.gov>
 * All rights reserved.
 * This file is part of CRUISE.
 * For details, see https://github.com/hpc/cruise
 * Please also read this file LICENSE.CRUISE
 */

#define _GNU_SOURCE
#include <sched.h>
#include "unifycr-runtime-config.h"

#include <stdio.h>
#include <string.h>
#include <unistd.h>
#include <sys/types.h>
#include <sys/stat.h>
#include <sys/resource.h>
#include <fcntl.h>
#include <stdarg.h>
#include <string.h>
#include <time.h>
#include <stdlib.h>
#include <errno.h>
#include <sys/uio.h>
#include <sys/mman.h>
#include <search.h>
#include <assert.h>
#include <libgen.h>
#include <limits.h>
#include <pthread.h>
#include <mpi.h>
#include <openssl/md5.h>
//#define __USE_GNU


#ifdef ENABLE_NUMA_POLICY
#include <numa.h>
#endif

#include <sys/ipc.h>
#include <sys/shm.h>
#include <sched.h>

#include "unifycr-internal.h"

#ifdef MACHINE_BGQ
/* BG/Q to get personality and persistent memory */
#include <sys/mman.h>
#include <hwi/include/common/uci.h>
#include <firmware/include/personality.h>
#include <spi/include/kernel/memory.h>
#include "mpi.h"
#include <mpix.h>
#endif /* MACHINE_BGQ */

#ifdef UNIFYCR_GOTCHA
#include "gotcha/gotcha_types.h"
#include "gotcha/gotcha.h"
#include "gotcha_map_unifycr_list.h"
#endif

int local_rank_idx = 0;

#ifndef HAVE_OFF64_T
typedef int64_t off64_t;
#endif

static int unifycr_fpos_enabled   = 1;  /* whether we can use fgetpos/fsetpos */
/*
 * unifycr variable:
 * */

fs_type_t fs_type = UNIFYCRFS;
unifycr_index_buf_t unifycr_indices;
unifycr_fattr_buf_t unifycr_fattrs;
static size_t
unifycr_index_buf_size;   /* size of metadata log for log-structured io*/
static size_t unifycr_fattr_buf_size;
unsigned long
unifycr_max_index_entries; /*max number of metadata entries for log-structured write*/
unsigned int unifycr_max_fattr_entries;
int glb_superblock_size;
int unifycr_spillmetablock;

int *local_rank_lst = NULL;
int local_rank_cnt = 0;

int local_del_cnt = 0;
int client_sockfd;
struct pollfd cmd_fd;
long shm_req_size = UNIFYCR_DEF_REQ_SIZE;
long shm_recv_size = UNIFYCR_DEF_RECV_SIZE;
char *shm_recvbuf;
char *shm_reqbuf;
char cmd_buf[GEN_STR_LEN] = {0};
char ack_msg[3] = {0};

int dbg_rank;
int app_id;
int glb_size;
int reqbuf_fd = -1;
int recvbuf_fd = -1;
int superblock_fd = -1;
long unifycr_key_slice_range;


int unifycr_use_logio = 0;
int unifycr_use_memfs      = 1;
int unifycr_use_spillover = 1;

static int unifycr_use_single_shm = 0;
static int unifycr_page_size      = 0;

static off_t unifycr_max_offt;
static off_t unifycr_min_offt;
static off_t unifycr_max_long;
static off_t unifycr_min_long;

/* TODO: moved these to fixed file */
int dbgrank;
int    unifycr_max_files;  /* maximum number of files to store */
size_t unifycr_chunk_mem;  /* number of bytes in memory to be used for chunk storage */
int    unifycr_chunk_bits; /* we set chunk size = 2^unifycr_chunk_bits */
off_t  unifycr_chunk_size; /* chunk size in bytes */
off_t  unifycr_chunk_mask; /* mask applied to logical offset to determine physical offset within chunk */
long    unifycr_max_chunks; /* maximum number of chunks that fit in memory */

static size_t
unifycr_spillover_size;  /* number of bytes in spillover to be used for chunk storage */
long    unifycr_spillover_max_chunks; /* maximum number of chunks that fit in spillover storage */



#ifdef ENABLE_NUMA_POLICY
static char unifycr_numa_policy[10];
static int unifycr_numa_bank = -1;
#endif

extern pthread_mutex_t unifycr_stack_mutex;

/* keep track of what we've initialized */
int unifycr_initialized = 0;

/* global persistent memory block (metadata + data) */
void *unifycr_superblock = NULL;
static void *free_fid_stack = NULL;
void *free_chunk_stack = NULL;
void *free_spillchunk_stack = NULL;
unifycr_filename_t *unifycr_filelist    = NULL;
static unifycr_filemeta_t *unifycr_filemetas   = NULL;
static unifycr_chunkmeta_t *unifycr_chunkmetas = NULL;

char *unifycr_chunks = NULL;
int unifycr_spilloverblock = 0;
int unifycr_spillmetablock = 0; /*used for log-structured i/o*/

/* array of file descriptors */
unifycr_fd_t unifycr_fds[UNIFYCR_MAX_FILEDESCS];
rlim_t unifycr_fd_limit;

/* array of file streams */
unifycr_stream_t unifycr_streams[UNIFYCR_MAX_FILEDESCS];

/* mount point information */
char  *unifycr_mount_prefix = NULL;
size_t unifycr_mount_prefixlen = 0;
static key_t  unifycr_mount_shmget_key = 0;

/* mutex to lock stack operations */
pthread_mutex_t unifycr_stack_mutex = PTHREAD_MUTEX_INITIALIZER;

/* path of external storage's mount point*/

char external_data_dir[1024] = {0};
char external_meta_dir[1024] = {0};

/* single function to route all unsupported wrapper calls through */
int unifycr_vunsupported(
    const char *fn_name,
    const char *file,
    int line,
    const char *fmt,
    va_list args)
{
    /* print a message about where in the UNIFYCR code we are */
    printf("UNSUPPORTED: %s() at %s:%d: ", fn_name, file, line);

    /* print string with more info about call, e.g., param values */
    va_list args2;
    va_copy(args2, args);
    vprintf(fmt, args2);
    va_end(args2);

    /* TODO: optionally abort */

    return UNIFYCR_SUCCESS;
}

/* single function to route all unsupported wrapper calls through */
int unifycr_unsupported(
    const char *fn_name,
    const char *file,
    int line,
    const char *fmt,
    ...)
{
    /* print string with more info about call, e.g., param values */
    va_list args;
    va_start(args, fmt);
    int rc = unifycr_vunsupported(fn_name, file, line, fmt, args);
    va_end(args);
    return rc;
}

/* given an UNIFYCR error code, return corresponding errno code */
int unifycr_err_map_to_errno(int rc)
{
    switch (rc) {
    case UNIFYCR_SUCCESS:
        return 0;
    case UNIFYCR_FAILURE:
        return EIO;
    case UNIFYCR_ERR_NOSPC:
        return ENOSPC;
    case UNIFYCR_ERR_IO:
        return EIO;
    case UNIFYCR_ERR_NAMETOOLONG:
        return ENAMETOOLONG;
    case UNIFYCR_ERR_NOENT:
        return ENOENT;
    case UNIFYCR_ERR_EXIST:
        return EEXIST;
    case UNIFYCR_ERR_NOTDIR:
        return ENOTDIR;
    case UNIFYCR_ERR_NFILE:
        return ENFILE;
    case UNIFYCR_ERR_INVAL:
        return EINVAL;
    case UNIFYCR_ERR_OVERFLOW:
        return EOVERFLOW;
    case UNIFYCR_ERR_FBIG:
        return EFBIG;
    case UNIFYCR_ERR_BADF:
        return EBADF;
    case UNIFYCR_ERR_ISDIR:
        return EISDIR;
    case UNIFYCR_ERR_NOMEM:
        return ENOMEM;
    }
    return EIO;
}

/* given an errno error code, return corresponding UnifyCR error code */
int unifycr_errno_map_to_err(int rc)
{
    switch (rc) {
    case 0:
        return UNIFYCR_SUCCESS;
    case ENOSPC:
        return UNIFYCR_ERR_NOSPC;
    case EIO:
        return UNIFYCR_ERR_IO;
    case ENAMETOOLONG:
        return UNIFYCR_ERR_NAMETOOLONG;
    case ENOENT:
        return UNIFYCR_ERR_NOENT;
    case EEXIST:
        return UNIFYCR_ERR_EXIST;
    case ENOTDIR:
        return UNIFYCR_ERR_NOTDIR;
    case ENFILE:
        return UNIFYCR_ERR_NFILE;
    case EINVAL:
        return UNIFYCR_ERR_INVAL;
    case EOVERFLOW:
        return UNIFYCR_ERR_OVERFLOW;
    case EFBIG:
        return UNIFYCR_ERR_FBIG;
    case EBADF:
        return UNIFYCR_ERR_BADF;
    case EISDIR:
        return UNIFYCR_ERR_ISDIR;
    case ENOMEM:
        return UNIFYCR_ERR_NOMEM;
    }
    return UNIFYCR_FAILURE;
}

/* returns 1 if two input parameters will overflow their type when
 * added together */
inline int unifycr_would_overflow_offt(off_t a, off_t b)
{
    /* if both parameters are positive, they could overflow when
     * added together */
    if (a > 0 && b > 0) {
        /* if the distance between a and max is greater than or equal to
         * b, then we could add a and b and still not exceed max */
        if (unifycr_max_offt - a >= b) {
            return 0;
        }
        return 1;
    }

    /* if both parameters are negative, they could underflow when
     * added together */
    if (a < 0 && b < 0) {
        /* if the distance between min and a is less than or equal to
         * b, then we could add a and b and still not exceed min */
        if (unifycr_min_offt - a <= b) {
            return 0;
        }
        return 1;
    }

    /* if a and b are mixed signs or at least one of them is 0,
     * then adding them together will produce a result closer to 0
     * or at least no further away than either value already is*/
    return 0;
}

/* returns 1 if two input parameters will overflow their type when
 * added together */
inline int unifycr_would_overflow_long(long a, long b)
{
    /* if both parameters are positive, they could overflow when
     * added together */
    if (a > 0 && b > 0) {
        /* if the distance between a and max is greater than or equal to
         * b, then we could add a and b and still not exceed max */
        if (unifycr_max_long - a >= b) {
            return 0;
        }
        return 1;
    }

    /* if both parameters are negative, they could underflow when
     * added together */
    if (a < 0 && b < 0) {
        /* if the distance between min and a is less than or equal to
         * b, then we could add a and b and still not exceed min */
        if (unifycr_min_long - a <= b) {
            return 0;
        }
        return 1;
    }

    /* if a and b are mixed signs or at least one of them is 0,
     * then adding them together will produce a result closer to 0
     * or at least no further away than either value already is*/
    return 0;
}

/* given an input mode, mask it with umask and return, can specify
 * an input mode==0 to specify all read/write bits */
mode_t unifycr_getmode(mode_t perms)
{
    /* perms == 0 is shorthand for all read and write bits */
    if (perms == 0) {
        perms = S_IRUSR | S_IWUSR | S_IRGRP | S_IWGRP | S_IROTH | S_IWOTH;
    }

    /* get current user mask */
    mode_t mask = umask(0);
    umask(mask);

    /* mask off bits from desired permissions */
    mode_t ret = perms & ~mask & 0777;
    return ret;
}

inline int unifycr_stack_lock()
{
    if (unifycr_use_single_shm) {
        return pthread_mutex_lock(&unifycr_stack_mutex);
    }
    return 0;
}

inline int unifycr_stack_unlock()
{
    if (unifycr_use_single_shm) {
        return pthread_mutex_unlock(&unifycr_stack_mutex);
    }
    return 0;
}

/* sets flag if the path is a special path */
inline int unifycr_intercept_path(const char *path)
{
    /* don't intecept anything until we're initialized */
    if (! unifycr_initialized) {
        return 0;
    }

    /* if the path starts with our mount point, intercept it */
    if (strncmp(path, unifycr_mount_prefix, unifycr_mount_prefixlen) == 0) {
        return 1;
    }
    return 0;
}

/* given an fd, return 1 if we should intercept this file, 0 otherwise,
 * convert fd to new fd value if needed */
inline int unifycr_intercept_fd(int *fd)
{
    int oldfd = *fd;

    /* don't intecept anything until we're initialized */
    if (! unifycr_initialized) {
        return 0;
    }

    if (oldfd < unifycr_fd_limit) {
        /* this fd is a real system fd, so leave it as is */
        return 0;
    } else if (oldfd < 0) {
        /* this is an invalid fd, so we should not intercept it */
        return 0;
    } else {
        /* this is an fd we generated and returned to the user,
         * so intercept the call and shift the fd */
        int newfd = oldfd - unifycr_fd_limit;
        *fd = newfd;
        debug("Changing fd from exposed %d to internal %d\n", oldfd, newfd);
        return 1;
    }
}

/* given an fd, return 1 if we should intercept this file, 0 otherwise,
 * convert fd to new fd value if needed */
inline int unifycr_intercept_stream(FILE *stream)
{
    /* don't intecept anything until we're initialized */
    if (! unifycr_initialized) {
        return 0;
    }

    /* check whether this pointer lies within range of our
     * file stream array */
    unifycr_stream_t *ptr   = (unifycr_stream_t *) stream;
    unifycr_stream_t *start = &(unifycr_streams[0]);
    unifycr_stream_t *end   = &(unifycr_streams[UNIFYCR_MAX_FILEDESCS]);
    if (ptr >= start && ptr < end) {
        return 1;
    }

    return 0;
}

/* given a path, return the file id */
inline int unifycr_get_fid_from_path(const char *path)
{
    int i = 0;
    while (i < unifycr_max_files) {
        if (unifycr_filelist[i].in_use &&
            strcmp((void *)&unifycr_filelist[i].filename, path) == 0) {
            debug("File found: unifycr_filelist[%d].filename = %s\n",
                  i, (char *)&unifycr_filelist[i].filename
                 );
            return i;
        }
        i++;
    }

    /* couldn't find specified path */
    return -1;
}

/* given a file descriptor, return the file id */
inline int unifycr_get_fid_from_fd(int fd)
{
    /* check that file descriptor is within range */
    if (fd < 0 || fd >= UNIFYCR_MAX_FILEDESCS) {
        return -1;
    }

    /* right now, the file descriptor is equal to the file id */
    return fd;
}

/* return address of file descriptor structure or NULL if fd is out
 * of range */
inline unifycr_fd_t *unifycr_get_filedesc_from_fd(int fd)
{
    if (fd >= 0 && fd < UNIFYCR_MAX_FILEDESCS) {
        unifycr_fd_t *filedesc = &(unifycr_fds[fd]);
        return filedesc;
    }
    return NULL;
}

/* given a file id, return a pointer to the meta data,
 * otherwise return NULL */
unifycr_filemeta_t *unifycr_get_meta_from_fid(int fid)
{
    /* check that the file id is within range of our array */
    if (fid >= 0 && fid < unifycr_max_files) {
        /* get a pointer to the file meta data structure */
        unifycr_filemeta_t *meta = &unifycr_filemetas[fid];
        return meta;
    }
    return NULL;
}

/* ---------------------------------------
 * Operations on file storage
 * --------------------------------------- */

/* allocate and initialize data management resource for file */
static int unifycr_fid_store_alloc(int fid)
{
    /* get meta data for this file */
    unifycr_filemeta_t *meta = unifycr_get_meta_from_fid(fid);

    if (fs_type == UNIFYCR_LOG) {
        meta->storage = FILE_STORAGE_LOGIO;
    } else if (unifycr_use_memfs || unifycr_use_spillover) {
        /* we used fixed-size chunk storage for memfs and spillover */
        meta->storage = FILE_STORAGE_FIXED_CHUNK;
    }


    return UNIFYCR_SUCCESS;
}

/* free data management resource for file */
static int unifycr_fid_store_free(int fid)
{
    return UNIFYCR_SUCCESS;
}

/* ---------------------------------------
 * Operations on file ids
 * --------------------------------------- */

/* checks to see if fid is a directory
 * returns 1 for yes
 * returns 0 for no */
int unifycr_fid_is_dir(int fid)
{
    unifycr_filemeta_t *meta = unifycr_get_meta_from_fid(fid);
    if (meta) {
        /* found a file with that id, return value of directory flag */
        int rc = meta->is_dir;
        return rc;
    } else {
        /* if it doesn't exist, then it's not a directory? */
        return 0;
    }
}

/* checks to see if a directory is empty
 * assumes that check for is_dir has already been made
 * only checks for full path matches, does not check relative paths,
 * e.g. ../dirname will not work
 * returns 1 for yes it is empty
 * returns 0 for no */
int unifycr_fid_is_dir_empty(const char *path)
{
    int i = 0;
    while (i < unifycr_max_files) {
        if (unifycr_filelist[i].in_use) {
            /* if the file starts with the path, it is inside of that directory
             * also check to make sure that it's not the directory entry itself */
            char *strptr = strstr(path, unifycr_filelist[i].filename);
            if (strptr == unifycr_filelist[i].filename
                && strcmp(path, unifycr_filelist[i].filename)) {
                debug("File found: unifycr_filelist[%d].filename = %s\n",
                      i, (char *)&unifycr_filelist[i].filename
                     );
                return 0;
            }
        }
        ++i;
    }

    /* couldn't find any files with this prefix, dir must be empty */
    return 1;
}

/* return current size of given file id */
off_t unifycr_fid_size(int fid)
{
    /* get meta data for this file */
    unifycr_filemeta_t *meta = unifycr_get_meta_from_fid(fid);
    return meta->size;
}

/* fill in limited amount of stat information */
int unifycr_fid_stat(int fid, struct stat *buf)
{
    unifycr_filemeta_t *meta = unifycr_get_meta_from_fid(fid);
    if (meta == NULL) {
        return -1;
    }

    /* initialize all the values */
    buf->st_dev = 0;     /* ID of device containing file */
    buf->st_ino = 0;     /* inode number */
    buf->st_mode = 0;    /* protection */
    buf->st_nlink = 0;   /* number of hard links */
    buf->st_uid = 0;     /* user ID of owner */
    buf->st_gid = 0;     /* group ID of owner */
    buf->st_rdev = 0;    /* device ID (if special file) */
    buf->st_size = 0;    /* total size, in bytes */
    buf->st_blksize = 0; /* blocksize for file system I/O */
    buf->st_blocks = 0;  /* number of 512B blocks allocated */
    buf->st_atime = 0;   /* time of last access */
    buf->st_mtime = 0;   /* time of last modification */
    buf->st_ctime = 0;   /* time of last status change */

    /* set the file size */
    buf->st_size = meta->size;

    /* specify whether item is a file or directory */
    if (unifycr_fid_is_dir(fid)) {
        buf->st_mode |= S_IFDIR;
    } else {
        buf->st_mode |= S_IFREG;
    }

    return 0;
}

/* allocate a file id slot for a new file
 * return the fid or -1 on error */
int unifycr_fid_alloc()
{
    unifycr_stack_lock();
    int fid = unifycr_stack_pop(free_fid_stack);
    unifycr_stack_unlock();
    debug("unifycr_stack_pop() gave %d\n", fid);
    if (fid < 0) {
        /* need to create a new file, but we can't */
        debug("unifycr_stack_pop() failed (%d)\n", fid);
        return -1;
    }
    return fid;
}

/* return the file id back to the free pool */
int unifycr_fid_free(int fid)
{
    unifycr_stack_lock();
    unifycr_stack_push(free_fid_stack, fid);
    unifycr_stack_unlock();
    return UNIFYCR_SUCCESS;
}

/* add a new file and initialize metadata
 * returns the new fid, or negative value on error */
int unifycr_fid_create_file(const char *path)
{
    int fid = unifycr_fid_alloc();
    if (fid < 0)  {
        /* was there an error? if so, return it */
        errno = ENOSPC;
        return fid;
    }

    /* mark this slot as in use and copy the filename */
    unifycr_filelist[fid].in_use = 1;
    /* TODO: check path length to see if it is < 128 bytes
     * and return appropriate error if it is greater
     */
    strcpy((void *)&unifycr_filelist[fid].filename, path);
    debug("Filename %s got unifycr fd %d\n", unifycr_filelist[fid].filename, fid);

    /* initialize meta data */
    unifycr_filemeta_t *meta = unifycr_get_meta_from_fid(fid);
    meta->size    = 0;
    meta->chunks  = 0;
    meta->is_dir  = 0;
    meta->real_size = 0;
    meta->storage = FILE_STORAGE_NULL;
    meta->flock_status = UNLOCKED;
    /* PTHREAD_PROCESS_SHARED allows Process-Shared Synchronization*/
    pthread_spin_init(&meta->fspinlock, PTHREAD_PROCESS_SHARED);

    return fid;
}

/* add a new directory and initialize metadata
 * returns the new fid, or a negative value on error */
int unifycr_fid_create_directory(const char *path)
{
    /* set everything we do for a file... */
    int fid = unifycr_fid_create_file(path);
    if (fid < 0) {
        /* was there an error? if so, return it */
        errno = ENOSPC;
        return fid;
    }

    /* ...and a little more */
    unifycr_filemeta_t *meta = unifycr_get_meta_from_fid(fid);
    meta->is_dir = 1;
    return fid;
}

/* read count bytes from file starting from pos and store into buf,
 * all bytes are assumed to exist, so checks on file size should be
 * done before calling this routine */
int unifycr_fid_read(int fid, off_t pos, void *buf, size_t count)
{
    int rc;

    /* short-circuit a 0-byte read */
    if (count == 0) {
        return UNIFYCR_SUCCESS;
    }

    /* get meta for this file id */
    unifycr_filemeta_t *meta = unifycr_get_meta_from_fid(fid);

    /* determine storage type to read file data */
    if (meta->storage == FILE_STORAGE_FIXED_CHUNK) {
        /* file stored in fixed-size chunks */
        rc = unifycr_fid_store_fixed_read(fid, meta, pos, buf, count);
    } else {
        /* unknown storage type */
        rc = UNIFYCR_ERR_IO;
    }

    return rc;
}

/* write count bytes from buf into file starting at offset pos,
 * all bytes are assumed to be allocated to file, so file should
 * be extended before calling this routine */
int unifycr_fid_write(int fid, off_t pos, const void *buf, size_t count)
{
    int rc;

    /* short-circuit a 0-byte write */
    if (count == 0) {
        return UNIFYCR_SUCCESS;
    }

    /* get meta for this file id */
    unifycr_filemeta_t *meta = unifycr_get_meta_from_fid(fid);

    /* determine storage type to write file data */
    if (meta->storage == FILE_STORAGE_FIXED_CHUNK ||
        meta->storage == FILE_STORAGE_LOGIO) {
        /* file stored in fixed-size chunks */
        rc = unifycr_fid_store_fixed_write(fid, meta, pos, buf, count);
    } else {
        /* unknown storage type */
        rc = UNIFYCR_ERR_IO;
    }

    return rc;
}

/* given a file id, write zero bytes to region of specified offset
 * and length, assumes space is already reserved */
int unifycr_fid_write_zero(int fid, off_t pos, off_t count)
{
    int rc = UNIFYCR_SUCCESS;

    /* allocate an aligned chunk of memory */
    size_t buf_size = 1024 * 1024;
    void *buf = (void *) malloc(buf_size);
    if (buf == NULL) {
        return UNIFYCR_ERR_IO;
    }

    /* set values in this buffer to zero */
    memset(buf, 0, buf_size);

    /* write zeros to file */
    off_t written = 0;
    off_t curpos = pos;
    while (written < count) {
        /* compute number of bytes to write on this iteration */
        size_t num = buf_size;
        off_t remaining = count - written;
        if (remaining < (off_t) buf_size) {
            num = (size_t) remaining;
        }

        /* write data to file */
        int write_rc = unifycr_fid_write(fid, curpos, buf, num);
        if (write_rc != UNIFYCR_SUCCESS) {
            rc = UNIFYCR_ERR_IO;
            break;
        }

        /* update the number of bytes written */
        curpos  += (off_t) num;
        written += (off_t) num;
    }

    /* free the buffer */
    free(buf);

    return rc;
}

/* increase size of file if length is greater than current size,
 * and allocate additional chunks as needed to reserve space for
 * length bytes */
int unifycr_fid_extend(int fid, off_t length)
{
    int rc;

    /* get meta data for this file */
    unifycr_filemeta_t *meta = unifycr_get_meta_from_fid(fid);

    /* determine file storage type */
    if (meta->storage == FILE_STORAGE_FIXED_CHUNK ||
        meta->storage == FILE_STORAGE_LOGIO) {
        /* file stored in fixed-size chunks */
        rc = unifycr_fid_store_fixed_extend(fid, meta, length);
    } else {
        /* unknown storage type */
        rc = UNIFYCR_ERR_IO;
    }

    /* TODO: move this statement elsewhere */
    /* increase file size up to length */
    if (meta->storage == FILE_STORAGE_FIXED_CHUNK)
        if (length > meta->size) {
            meta->size = length;
        }

    return rc;
}

/* if length is less than reserved space, give back space down to length */
int unifycr_fid_shrink(int fid, off_t length)
{
    int rc;

    /* get meta data for this file */
    unifycr_filemeta_t *meta = unifycr_get_meta_from_fid(fid);

    /* determine file storage type */
    if (meta->storage == FILE_STORAGE_FIXED_CHUNK) {
        /* file stored in fixed-size chunks */
        rc = unifycr_fid_store_fixed_shrink(fid, meta, length);
    } else {
        /* unknown storage type */
        rc = UNIFYCR_ERR_IO;
    }

    return rc;
}

/* truncate file id to given length, frees resources if length is
 * less than size and allocates and zero-fills new bytes if length
 * is more than size */
int unifycr_fid_truncate(int fid, off_t length)
{
    /* get meta data for this file */
    unifycr_filemeta_t *meta = unifycr_get_meta_from_fid(fid);

    /* get current size of file */
    off_t size = meta->size;

    /* drop data if length is less than current size,
     * allocate new space and zero fill it if bigger */
    if (length < size) {
        /* determine the number of chunks to leave after truncating */
        int shrink_rc = unifycr_fid_shrink(fid, length);
        if (shrink_rc != UNIFYCR_SUCCESS) {
            return shrink_rc;
        }
    } else if (length > size) {
        /* file size has been extended, allocate space */
        int extend_rc = unifycr_fid_extend(fid, length);
        if (extend_rc != UNIFYCR_SUCCESS) {
            return UNIFYCR_ERR_NOSPC;
        }

        /* write zero values to new bytes */
        off_t gap_size = length - size;
        int zero_rc = unifycr_fid_write_zero(fid, size, gap_size);
        if (zero_rc != UNIFYCR_SUCCESS) {
            return UNIFYCR_ERR_IO;
        }
    }

    /* set the new size */
    meta->size = length;

    return UNIFYCR_SUCCESS;
}

/*
 * hash a path to gfid
 * @param path: file path
 * return: error code, gfid
 * */
static int unifycr_get_global_fid(const char *path, int *gfid)
{
    MD5_CTX ctx;

    unsigned char md[16];
    memset(md, 0, 16);

    MD5_Init(&ctx);
    MD5_Update(&ctx, path, strlen(path));
    MD5_Final(md, &ctx);

    *gfid = *((int *)md);
    return UNIFYCR_SUCCESS;
}

/*
 * send global file metadata to the delegator,
 * which puts it to the key-value store
 * @param gfid: global file id
 * @return: error code
 * */
static int set_global_file_meta(unifycr_fattr_t *f_meta)
{
    int cmd = COMM_META;
    int flag = 2;
    memcpy(cmd_buf, &cmd, sizeof(int));
    memcpy(cmd_buf + sizeof(int), &flag, sizeof(int));
    memcpy(cmd_buf + sizeof(int) + sizeof(int),
           f_meta, sizeof(unifycr_fattr_t));

    int rc = __real_write(client_sockfd, cmd_buf, sizeof(cmd_buf));
    if (rc != 0) {
        int bytes_read = 0;
        cmd_fd.events = POLLIN | POLLPRI;
        cmd_fd.revents = 0;

        rc = poll(&cmd_fd, 1, -1);

        if (rc == 0) {
            /* encounter timeout*/
            return -1;
        } else {
            if (rc > 0) {
                if (cmd_fd.revents != 0) {
                    if (cmd_fd.revents == POLLIN) {
                        bytes_read = __real_read(client_sockfd,
                                                 cmd_buf, sizeof(cmd_buf));
                        if (bytes_read == 0) {
                            /*remote connection is closed*/
                            return -1;
                        } else {
                            if (*((int *)cmd_buf) != COMM_META || *((int *)cmd_buf + 1)
                                != ACK_SUCCESS) {
                                /*encounter delegator-side error*/
                                return -1;
                            } else {
                                /*success*/
                            }
                        }
                    } else {
                        /*encounter connection error*/
                        return -1;
                    }
                } else {
                    /*file descriptor is negative*/
                    return -1;
                }
            } else {
                /* encounter error*/
                return -1;
            }
        }
    } else {
        /*write error*/
        return -1;
    }

    return UNIFYCR_SUCCESS;
}

/*
 * get global file metadata from the delegator,
 * which retrieves the data from key-value store
 * @param gfid: global file id
 * @return: error code
 * @return: file_meta that point to the structure of
 * the retrieved metadata
 * */
static int get_global_file_meta(int gfid, unifycr_fattr_t **file_meta)
{
    /* format value length, payload 1, payload 2*/
    int cmd = COMM_META;

    int flag = 1;
    memcpy(cmd_buf, &cmd, sizeof(int));
    memcpy(cmd_buf + sizeof(int), &flag, sizeof(int));
    memcpy(cmd_buf + sizeof(int) + sizeof(int),
           &gfid, sizeof(int));

    int rc = __real_write(client_sockfd, cmd_buf, sizeof(cmd_buf));
    if (rc != 0) {
        int bytes_read = 0;
        cmd_fd.events = POLLIN | POLLPRI;
        cmd_fd.revents = 0;

        rc = poll(&cmd_fd, 1, -1);

        if (rc == 0) {
            /* encounter timeout*/
            return -1;
        } else {
            if (rc > 0) {
                if (cmd_fd.revents != 0) {
                    if (cmd_fd.revents == POLLIN) {
                        bytes_read = __real_read(client_sockfd,
                                                 cmd_buf, sizeof(cmd_buf));
                        if (bytes_read == 0) {
                            /*remote connection is closed*/
                            return -1;
                        } else {
                            if (*((int *)cmd_buf) != COMM_META || *((int *)cmd_buf + 1)
                                != ACK_SUCCESS) {
                                *file_meta = NULL;
                                return -1;
                            } else {
                                /*success*/

                            }
                        }
                    } else {
                        /*encounter connection error*/
                        return -1;
                    }
                } else {
                    /*file descriptor is negative*/
                    return -1;
                }
            } else {
                /* encounter error*/
                return -1;
            }
        }
    } else {
        /*write error*/
        return -1;
    }

    *file_meta = (unifycr_fattr_t *)malloc(sizeof(unifycr_fattr_t));
    memcpy(*file_meta, cmd_buf + 2 * sizeof(int), sizeof(unifycr_fattr_t));
    return UNIFYCR_SUCCESS;
}
/*
 * insert file attribute to attributed share memory buffer
 * */

static int ins_file_meta(unifycr_fattr_buf_t *ptr_f_meta_log,
                         unifycr_fattr_t *ins_fattr)
{
    int meta_cnt = *(ptr_f_meta_log->ptr_num_entries), i;
    unifycr_fattr_t *meta_entry = ptr_f_meta_log->meta_entry;

    for (i = 0; i < meta_cnt - 1; i++) {
        if (meta_entry[i].fid > ins_fattr->fid) {
            break;
        }
    }

    if (i == meta_cnt) {
        meta_entry[meta_cnt] = *ins_fattr;
        (*ptr_f_meta_log->ptr_num_entries)++;
        return 0;
    }

    int ins_pos = i;
    for (i = meta_cnt - 1; i >= ins_pos; i--) {
        meta_entry[i + 1] = meta_entry[i];
    }
    (*ptr_f_meta_log->ptr_num_entries)++;
    meta_entry[ins_pos] = *ins_fattr;
    return 0;

}

/* opens a new file id with specified path, access flags, and permissions,
 * fills outfid with file id and outpos with position for current file pointer,
 * returns UNIFYCR error code */
int unifycr_fid_open(const char *path, int flags, mode_t mode, int *outfid,
                     off_t *outpos)
{
    /* check that path is short enough */
    size_t pathlen = strlen(path) + 1;
    if (pathlen > UNIFYCR_MAX_FILENAME) {
        return UNIFYCR_ERR_NAMETOOLONG;
    }

    /* assume that we'll place the file pointer at the start of the file */
    off_t pos = 0;

    /* check whether this file already exists */
    int fid = unifycr_get_fid_from_path(path);
    debug("unifycr_get_fid_from_path() gave %d\n", fid);

    int gfid = -1, rc = 0;
    if (fs_type == UNIFYCR_LOG) {
        if (fid < 0) {
            rc = unifycr_get_global_fid(path, &gfid);
            if (rc != UNIFYCR_SUCCESS) {
                debug("Failed to generate fid for file %s\n", path);
                return UNIFYCR_ERR_IO;
            }

            gfid = abs(gfid);

            unifycr_fattr_t *ptr_meta = NULL;
            rc = get_global_file_meta(gfid, &ptr_meta);
            if (ptr_meta == NULL) {
                fid = -1;
            } else {
                /* other process has created this file, but its
                 * attribute is not cached locally,
                 * allocate a file id slot for this existing file */
                fid = unifycr_fid_create_file(path);
                if (fid < 0) {
                    debug("Failed to create new file %s\n", path);
                    return UNIFYCR_ERR_NFILE;
                }

                /* initialize the storage for the file */
                int store_rc = unifycr_fid_store_alloc(fid);
                if (store_rc != UNIFYCR_SUCCESS) {
                    debug("Failed to create storage for file %s\n", path);
                    return UNIFYCR_ERR_IO;
                }
                /* initialize the global metadata
                 * */
                unifycr_filemeta_t *meta = unifycr_get_meta_from_fid(fid);
                meta->real_size = ptr_meta->file_attr.st_size;
                ptr_meta->fid = fid;
                ptr_meta->gfid = gfid;

                ins_file_meta(&unifycr_fattrs,
                              ptr_meta);
                free(ptr_meta);
            }
        } else {

        }
    }

    if (fid < 0) {
        /* file does not exist */
        /* create file if O_CREAT is set */
        if (flags & O_CREAT) {
            debug("Couldn't find entry for %s in UNIFYCR\n", path);
            debug("unifycr_superblock = %p; free_fid_stack = %p; free_chunk_stack = %p; unifycr_filelist = %p; chunks = %p\n",
                  unifycr_superblock, free_fid_stack, free_chunk_stack, unifycr_filelist,
                  unifycr_chunks
                 );

            /* allocate a file id slot for this new file */
            fid = unifycr_fid_create_file(path);
            if (fid < 0) {
                debug("Failed to create new file %s\n", path);
                return UNIFYCR_ERR_NFILE;
            }

            /* initialize the storage for the file */
            int store_rc = unifycr_fid_store_alloc(fid);
            if (store_rc != UNIFYCR_SUCCESS) {
                debug("Failed to create storage for file %s\n", path);
                return UNIFYCR_ERR_IO;
            }

            if (fs_type == UNIFYCR_LOG) {
                /*create a file and send its attribute to key-value store*/
                unifycr_fattr_t *new_fmeta =
                    (unifycr_fattr_t *)malloc(sizeof(unifycr_fattr_t));
                strcpy(new_fmeta->filename, path);
                new_fmeta->fid = fid;
                new_fmeta->gfid = gfid;

                set_global_file_meta(new_fmeta);
                ins_file_meta(&unifycr_fattrs,
                              new_fmeta);
                free(new_fmeta);

            }
        } else {
            /* ERROR: trying to open a file that does not exist without O_CREATE */
            debug("Couldn't find entry for %s in UNIFYCR\n", path);
            return UNIFYCR_ERR_NOENT;
        }
    } else {
        /* file already exists */

        /* if O_CREAT and O_EXCL are set, this is an error */
        if ((flags & O_CREAT) && (flags & O_EXCL)) {
            /* ERROR: trying to open a file that exists with O_CREATE and O_EXCL */
            return UNIFYCR_ERR_EXIST;
        }

        /* if O_DIRECTORY is set and fid is not a directory, error */
        if ((flags & O_DIRECTORY) && !unifycr_fid_is_dir(fid)) {
            return UNIFYCR_ERR_NOTDIR;
        }

        /* if O_DIRECTORY is not set and fid is a directory, error */
        if (!(flags & O_DIRECTORY) && unifycr_fid_is_dir(fid)) {
            return UNIFYCR_ERR_NOTDIR;
        }

        /* if O_TRUNC is set with RDWR or WRONLY, need to truncate file */
        if ((flags & O_TRUNC) && (flags & (O_RDWR | O_WRONLY))) {
            unifycr_fid_truncate(fid, 0);
        }

        /* if O_APPEND is set, we need to place file pointer at end of file */
        if (flags & O_APPEND) {
            unifycr_filemeta_t *meta = unifycr_get_meta_from_fid(fid);
            pos = meta->size;
        }
    }

    /* TODO: allocate a free file descriptor and associate it with fid */
    /* set in_use flag and file pointer */
    *outfid = fid;
    *outpos = pos;
    debug("UNIFYCR_open generated fd %d for file %s\n", fid, path);

    /* don't conflict with active system fds that range from 0 - (fd_limit) */
    return UNIFYCR_SUCCESS;
}

int unifycr_fid_close(int fid)
{
    /* TODO: clear any held locks */

    /* nothing to do here, just a place holder */
    return UNIFYCR_SUCCESS;
}

/* delete a file id and return file its resources to free pools */
int unifycr_fid_unlink(int fid)
{
    /* return data to free pools */
    unifycr_fid_truncate(fid, 0);

    /* finalize the storage we're using for this file */
    unifycr_fid_store_free(fid);

    /* set this file id as not in use */
    unifycr_filelist[fid].in_use = 0;

    /* add this id back to the free stack */
    unifycr_fid_free(fid);

    return UNIFYCR_SUCCESS;
}

/* ---------------------------------------
 * Operations to mount file system
 * --------------------------------------- */

/* initialize our global pointers into the given superblock */
static void *unifycr_init_pointers(void *superblock)
{
    char *ptr = (char *)superblock;

    /* jump over header (right now just a uint32_t to record
     * magic value of 0xdeadbeef if initialized */
    ptr += sizeof(uint32_t);

    /* stack to manage free file ids */
    free_fid_stack = ptr;
    ptr += unifycr_stack_bytes(unifycr_max_files);

    /* record list of file names */
    unifycr_filelist = (unifycr_filename_t *)ptr;
    ptr += unifycr_max_files * sizeof(unifycr_filename_t);

    /* array of file meta data structures */
    unifycr_filemetas = (unifycr_filemeta_t *)ptr;
    ptr += unifycr_max_files * sizeof(unifycr_filemeta_t);

    /* array of chunk meta data strucutres for each file */
    unifycr_chunkmetas = (unifycr_chunkmeta_t *)ptr;
    ptr += unifycr_max_files * unifycr_max_chunks * sizeof(unifycr_chunkmeta_t);

    if (unifycr_use_spillover)
        ptr += unifycr_max_files * unifycr_spillover_max_chunks *
               sizeof(unifycr_chunkmeta_t);

    /* stack to manage free memory data chunks */
    free_chunk_stack = ptr;
    ptr += unifycr_stack_bytes(unifycr_max_chunks);

    if (unifycr_use_spillover) {
        /* stack to manage free spill-over data chunks */
        free_spillchunk_stack = ptr;
        ptr += unifycr_stack_bytes(unifycr_spillover_max_chunks);
    }

    /* Only set this up if we're using memfs */
    if (unifycr_use_memfs) {
        /* round ptr up to start of next page */
        unsigned long long ull_ptr  = (unsigned long long)ptr;
        unsigned long long ull_page = (unsigned long long)unifycr_page_size;
        unsigned long long num_pages = ull_ptr / ull_page;
        if (ull_ptr > num_pages * ull_page)
            ptr = (char *)((num_pages + 1) * ull_page);

        /* pointer to start of memory data chunks */
        unifycr_chunks = ptr;
        ptr += unifycr_max_chunks * unifycr_chunk_size;
    } else {
        unifycr_chunks = NULL;
    }

    /* pointer to the log-structured metadata structures*/
    if (fs_type == UNIFYCR_LOG) {
        unifycr_indices.ptr_num_entries = (off_t *)ptr;

        ptr += unifycr_page_size;
        unifycr_indices.index_entry = (unifycr_index_t *)ptr;


        /*data structures  to record the global metadata*/
        ptr += unifycr_max_index_entries * sizeof(unifycr_index_t);
        unifycr_fattrs.ptr_num_entries = (off_t *)ptr;
        ptr += unifycr_page_size;
        unifycr_fattrs.meta_entry = (unifycr_fattr_t *)ptr;
    }
    return ptr;
}

/* initialize data structures for first use */
static int unifycr_init_structures()
{
    int i;
    for (i = 0; i < unifycr_max_files; i++) {
        /* indicate that file id is not in use by setting flag to 0 */
        unifycr_filelist[i].in_use = 0;

        /* set pointer to array of chunkmeta data structures */
        unifycr_filemeta_t *filemeta = &unifycr_filemetas[i];

        unifycr_chunkmeta_t *chunkmetas;
        if (!unifycr_use_spillover) {
            chunkmetas = &(unifycr_chunkmetas[unifycr_max_chunks * i]);
        } else
            chunkmetas = &(unifycr_chunkmetas[(unifycr_max_chunks +
                                               unifycr_spillover_max_chunks) * i]);
        filemeta->chunk_meta = chunkmetas;
    }

    unifycr_stack_init(free_fid_stack, unifycr_max_files);

    unifycr_stack_init(free_chunk_stack, unifycr_max_chunks);

    if (unifycr_use_spillover) {
        unifycr_stack_init(free_spillchunk_stack, unifycr_spillover_max_chunks);
    }

    if (fs_type == UNIFYCR_LOG) {
        *(unifycr_indices.ptr_num_entries) = 0;
        *(unifycr_fattrs.ptr_num_entries) = 0;
    }
    debug("Meta-stacks initialized!\n");

    return UNIFYCR_SUCCESS;
}

static int unifycr_get_spillblock(size_t size, const char *path)
{
    int spillblock_fd;
    mode_t perms = unifycr_getmode(0);

    //MAP_OR_FAIL(open);
    spillblock_fd = __real_open(path, O_RDWR | O_CREAT | O_EXCL, perms);
    if (spillblock_fd < 0) {

        if (errno == EEXIST) {
            /* spillover block exists; attach and return */
            spillblock_fd = __real_open(path, O_RDWR);
        } else {
            perror("open() in unifycr_get_spillblock() failed");
            return -1;
        }
    } else {
        /* new spillover block created */
        /* TODO: align to SSD block size*/

        /*temp*/
        off_t rc = __real_lseek(spillblock_fd, size, SEEK_SET);
        if (rc < 0) {
            perror("lseek failed");
        }
    }

    return spillblock_fd;
}

/* create superblock of specified size and name, or attach to existing
 * block if available */
static void *unifycr_superblock_shmget(size_t size, key_t key)
{
    void *scr_shmblock = NULL;
    int scr_shmblock_shmid;

    debug("Key for superblock = %x\n", key);
    if (fs_type != UNIFYCR_LOG) {
#ifdef ENABLE_NUMA_POLICY
        /* if user requested to use 1 shm/process along with NUMA optimizations */
        if (key != IPC_PRIVATE) {
            numa_exit_on_error = 1;
            /* check to see if NUMA control capability is available */
            if (numa_available() >= 0) {
                int max_numa_nodes = numa_max_node() + 1;
                debug("Max. number of NUMA nodes = %d\n", max_numa_nodes);
                int num_cores = sysconf(_SC_NPROCESSORS_CONF);
                int my_core, i, pref_numa_bank = -1;

                /* scan through the CPU set to see which core the current process is bound to */
                /* TODO: can alternatively read from the proc filesystem (/proc/self*) */
                cpu_set_t myset;
                CPU_ZERO(&myset);
                sched_getaffinity(0, sizeof(myset), &myset);
                for (i = 0; i < num_cores; i++) {
                    if (CPU_ISSET(i, &myset)) {
                        my_core = i;
                    }
                }
                if (my_core < 0) {
                    debug("Not able to get current core affinity\n");
                    return NULL;
                }
                debug("Process running on core %d\n", my_core);

                /* find out which NUMA bank this core belongs to */
                // numa_preferred doesn't work as needed, returns 0 always. placeholder only.
                pref_numa_bank = numa_preferred();
                debug("Preferred NUMA bank for core %d is %d\n", my_core, pref_numa_bank);

                /* create/attach to respective shmblock*/
                scr_shmblock_shmid = shmget((key + pref_numa_bank), size,
                                            IPC_CREAT | IPC_EXCL | S_IRWXU);

            } else {
                debug("NUMA support unavailable!\n");
                return NULL;
            }
        } else {
            /* each process has its own block. use one of the other NUMA policies (unifycr_numa_policy) instead */
            scr_shmblock_shmid = shmget(key, size, IPC_CREAT | IPC_EXCL | S_IRWXU);
        }
#else
        /* when NUMA optimizations are turned off, just let the kernel allocate pages as it desires */
        /* TODO: Add Huge-Pages support */
        scr_shmblock_shmid = shmget(key, size, IPC_CREAT | IPC_EXCL | S_IRWXU);
#endif

        if (scr_shmblock_shmid < 0) {
            if (errno == EEXIST) {
                /* superblock already exists, attach to it */
                scr_shmblock_shmid = shmget(key, size, 0);
                scr_shmblock = shmat(scr_shmblock_shmid, NULL, 0);
                if (scr_shmblock < 0) {
                    perror("shmat() failed");
                    return NULL;
                }
                debug("Superblock exists at %p!\n", scr_shmblock);

                /* init our global variables to point to spots in superblock */
                unifycr_init_pointers(scr_shmblock);

            } else {
                perror("shmget() failed");
                return NULL;
            }
        } else {
            /* brand new superblock created, attach to it */
            scr_shmblock = shmat(scr_shmblock_shmid, NULL, 0);
            if (scr_shmblock == (void *) - 1) {
                perror("shmat() failed");
            }
            debug("Superblock created at %p!\n", scr_shmblock);


#ifdef ENABLE_NUMA_POLICY
            /* set NUMA policy for scr_shmblock */
            if (unifycr_numa_bank >= 0) {
                /* specifically allocate pages from user-set bank */
                numa_tonode_memory(scr_shmblock, size, unifycr_numa_bank);
            } else if (strcmp(unifycr_numa_policy, "interleaved") == 0) {
                /* interleave the shared-memory segment
                 * across all memory banks when all process share 1-superblock */
                debug("Interleaving superblock across all memory banks\n");
                numa_interleave_memory(scr_shmblock, size, numa_all_nodes_ptr);
            } else if (strcmp(unifycr_numa_policy, "local") == 0) {
                /* each process has its own superblock, let it be allocated from
                 * the closest memory bank */
                debug("Assigning memory from closest bank\n");
                numa_setlocal_memory(scr_shmblock, size);
            }
#endif
            /* init our global variables to point to spots in superblock */
            unifycr_init_pointers(scr_shmblock);
            /* initialize data structures within block */
            unifycr_init_structures();

        }
    } else {
        /* Use mmap to allocated share memory for UnifyCR*/
        int ret = -1;
        char shm_name[GEN_STR_LEN] = {0};

        sprintf(shm_name, "%d-super-%d", app_id, key);
        superblock_fd = shm_open(shm_name, MMAP_OPEN_FLAG, MMAP_OPEN_MODE);
        if (-1 == (ret = superblock_fd)) {
            return NULL;
        }

        ret = ftruncate(superblock_fd, size);
        if (-1 == ret) {
            return NULL;
        }

        scr_shmblock = mmap(NULL, size, PROT_WRITE | PROT_READ, MAP_SHARED,
                            superblock_fd, SEEK_SET);
        if (NULL == scr_shmblock) {
            return NULL;
        }
        /* init our global variables to point to spots in superblock */
        if (scr_shmblock != NULL) {
            unifycr_init_pointers(scr_shmblock);
            unifycr_init_structures();
        }
    }
    return scr_shmblock;
}

#ifdef MACHINE_BGQ
static void *unifycr_superblock_bgq(size_t size, const char *name)
{
    /* BGQ allocates memory in units of 1MB */
    unsigned long block_size = 1024 * 1024;

    /* round request up to integer number of blocks */
    unsigned long num_blocks = (unsigned long)size / block_size;
    if (block_size * num_blocks < size) {
        num_blocks++;
    }
    unsigned long size_1MB = num_blocks * block_size;

    /* open file in persistent memory */
    int fd = persist_open((char *)name, O_RDWR, 0600);
    if (fd < 0) {
        perror("unable to open persistent memory file");
        return NULL;
    }

    /* truncate file to correct size */
    int rc = ftruncate(fd, (off_t)size_1MB);
    if (rc < 0) {
        perror("ftruncate of persistent memory region failed");
        close(fd);
        return NULL;
    }

    /* mmap file */
    void *shmptr = mmap(NULL, (size_t)size_1MB, PROT_READ | PROT_WRITE, MAP_SHARED,
                        fd, 0);
    if (shmptr == MAP_FAILED) {
        perror("mmap of shared memory region failed");
        close(fd);
        return NULL;
    }

    /* close persistent memory file */
    close(fd);

    /* init our global variables to point to spots in superblock */
    unifycr_init_pointers(shmptr);

    /* initialize data structures within block if we haven't already */
    uint32_t *header = (uint32_t *) shmptr;
    uint32_t magic = *header;
    if (magic != 0xdeadbeef) {
        unifycr_init_structures();
        *header = 0xdeadbeef;
    }

    return shmptr;
}
#endif /* MACHINE_BGQ */

/* converts string like 10mb to unsigned long long integer value of 10*1024*1024 */
static int unifycr_abtoull(char *str, unsigned long long *val)
{
    /* check that we have a string */
    if (str == NULL) {
        debug("scr_abtoull: Can't convert NULL string to bytes @ %s:%d",
              __FILE__, __LINE__
             );
        return UNIFYCR_FAILURE;
    }

    /* check that we have a value to write to */
    if (val == NULL) {
        debug("scr_abtoull: NULL address to store value @ %s:%d",
              __FILE__, __LINE__
             );
        return UNIFYCR_FAILURE;
    }

    /* pull the floating point portion of our byte string off */
    errno = 0;
    char *next = NULL;
    double num = strtod(str, &next);
    if (errno != 0) {
        debug("scr_abtoull: Invalid double: %s @ %s:%d",
              str, __FILE__, __LINE__
             );
        return UNIFYCR_FAILURE;
    }

    /* now extract any units, e.g. KB MB GB, etc */
    unsigned long long units = 1;
    if (*next != '\0') {
        switch (*next) {
        case 'k':
        case 'K':
            units = 1024;
            break;
        case 'm':
        case 'M':
            units = 1024 * 1024;
            break;
        case 'g':
        case 'G':
            units = 1024 * 1024 * 1024;
            break;
        default:
            debug("scr_abtoull: Unexpected byte string %s @ %s:%d",
                  str, __FILE__, __LINE__
                 );
            return UNIFYCR_FAILURE;
        }

        next++;

        /* handle optional b or B character, e.g. in 10KB */
        if (*next == 'b' || *next == 'B') {
            next++;
        }

        /* check that we've hit the end of the string */
        if (*next != 0) {
            debug("scr_abtoull: Unexpected byte string: %s @ %s:%d",
                  str, __FILE__, __LINE__
                 );
            return UNIFYCR_FAILURE;
        }
    }

    /* check that we got a positive value */
    if (num < 0) {
        debug("scr_abtoull: Byte string must be positive: %s @ %s:%d",
              str, __FILE__, __LINE__
             );
        return UNIFYCR_FAILURE;
    }

    /* multiply by our units and set out return value */
    *val = (unsigned long long)(num * (double) units);

    return UNIFYCR_SUCCESS;
}

static int unifycr_init(int rank)
{
    if (! unifycr_initialized) {

#ifdef UNIFYCR_GOTCHA
        enum gotcha_error_t result;

        result = gotcha_wrap(wrap_unifycr_list, GOTCHA_NFUNCS, "unifycr");
        if (result != GOTCHA_SUCCESS) {
            debug("gotcha_wrap returned %d\n", (int) result);
        }

        int i;
        for (i = 0; i < GOTCHA_NFUNCS; i++) {
            if (*(void **)(wrap_unifycr_list[i].function_address_pointer) == 0) {
                printf("This function name failed to be wrapped: %s\n",
                       wrap_unifycr_list[i].name);
            }
        }
#endif
        char *env;
        unsigned long long bytes;

        /* as a hack to support fgetpos/fsetpos, we store the value of
         * a void* in an fpos_t so check that there's room and at least
         * print a message if this won't work */
        if (sizeof(fpos_t) < sizeof(void *)) {
            fprintf(stderr, "ERROR: fgetpos/fsetpos will not work correctly.\n");
            unifycr_fpos_enabled = 0;
        }

        /* look up page size for buffer alignment */
        unifycr_page_size = getpagesize();

        /* compute min and max off_t values */
        unsigned long long bits;
        bits = sizeof(off_t) * 8;
        unifycr_max_offt = (off_t)((1ULL << (bits - 1ULL)) - 1ULL);
        unifycr_min_offt = (off_t)(-(1ULL << (bits - 1ULL)));

        /* compute min and max long values */
        unifycr_max_long = LONG_MAX;
        unifycr_min_long = LONG_MIN;

        /* will we use spillover to store the files? */
        unifycr_use_spillover = 0;

        env = getenv("UNIFYCR_USE_SPILLOVER");
        if (env) {
            int val = atoi(env);
            if (val != 0) {
                unifycr_use_spillover = 1;
            }
        }

        debug("are we using spillover? %d\n", unifycr_use_spillover);

        /* determine max number of files to store in file system */
        unifycr_max_files = UNIFYCR_MAX_FILES;
        env = getenv("UNIFYCR_MAX_FILES");
        if (env) {
            int val = atoi(env);
            unifycr_max_files = val;
        }

        /* determine number of bits for chunk size */
        unifycr_chunk_bits = UNIFYCR_CHUNK_BITS;
        env = getenv("UNIFYCR_CHUNK_BITS");
        if (env) {
            int val = atoi(env);
            unifycr_chunk_bits = val;
        }

        /* determine maximum number of bytes of memory for chunk storage */
        unifycr_chunk_mem = UNIFYCR_CHUNK_MEM;
        env = getenv("UNIFYCR_CHUNK_MEM");
        if (env) {
            unifycr_abtoull(env, &bytes);
            unifycr_chunk_mem = (size_t) bytes;
        }

        /* set chunk size, set chunk offset mask, and set total number
         * of chunks */
        unifycr_chunk_size = 1 << unifycr_chunk_bits;
        unifycr_chunk_mask = unifycr_chunk_size - 1;
        unifycr_max_chunks = unifycr_chunk_mem >> unifycr_chunk_bits;

        /* determine maximum number of bytes of spillover for chunk storage */
        unifycr_spillover_size = UNIFYCR_SPILLOVER_SIZE;
        env = getenv("UNIFYCR_SPILLOVER_SIZE");
        if (env) {
            unifycr_abtoull(env, &bytes);
            unifycr_spillover_size = (size_t) bytes;
        }

        /* set number of chunks in spillover device */
        unifycr_spillover_max_chunks = unifycr_spillover_size >> unifycr_chunk_bits;

        if (fs_type == UNIFYCR_LOG) {
            unifycr_index_buf_size = UNIFYCR_INDEX_BUF_SIZE;
            env = getenv("UNIFYCR_INDEX_BUF_SIZE");
            if (env) {
                unifycr_abtoull(env, &bytes);
                unifycr_index_buf_size = (size_t) bytes;
            }
            unifycr_max_index_entries =
                unifycr_index_buf_size / sizeof(unifycr_index_t);

            unifycr_fattr_buf_size = UNIFYCR_FATTR_BUF_SIZE;
            env = getenv("UNIFYCR_ATTR_BUF_SIZE");
            if (env) {
                unifycr_abtoull(env, &bytes);
                unifycr_fattr_buf_size = (size_t) bytes;
            }
            unifycr_max_fattr_entries =
                unifycr_fattr_buf_size / sizeof(unifycr_fattr_t);

        }




#ifdef ENABLE_NUMA_POLICY
        env = getenv("UNIFYCR_NUMA_POLICY");
        if (env) {
            sprintf(unifycr_numa_policy, env);
            debug("NUMA policy used: %s\n", unifycr_numa_policy);
        } else {
            sprintf(unifycr_numa_policy, "default");
        }

        env = getenv("UNIFYCR_USE_NUMA_BANK");
        if (env) {
            int val = atoi(env);
            if (val >= 0) {
                unifycr_numa_bank = val;
            } else {
                fprintf(stderr, "Incorrect NUMA bank specified in UNIFYCR_USE_NUMA_BANK."
                        "Proceeding with default allocation policy!\n");
            }
        }

#endif

        /* record the max fd for the system */
        /* RLIMIT_NOFILE specifies a value one greater than the maximum
         * file descriptor number that can be opened by this process */
        struct rlimit *r_limit = malloc(sizeof(r_limit));
        if (r_limit == NULL) {
            perror("failed to allocate memory for call to getrlimit");
            return UNIFYCR_FAILURE;
        }
        if (getrlimit(RLIMIT_NOFILE, r_limit) < 0) {
            perror("rlimit failed");
            free(r_limit);
            return UNIFYCR_FAILURE;
        }
        unifycr_fd_limit = r_limit->rlim_cur;
        free(r_limit);
        debug("FD limit for system = %ld\n", unifycr_fd_limit);

        /* determine the size of the superblock */
        /* generous allocation for chunk map (one file can take entire space)*/
        size_t superblock_size = 0;
        superblock_size += sizeof(
                               uint32_t); /* header: single uint32_t to hold 0xdeadbeef number of initialization */
        superblock_size += unifycr_stack_bytes(
                               unifycr_max_files);         /* free file id stack */
        superblock_size += unifycr_max_files * sizeof(
                               unifycr_filename_t); /* file name struct array */
        superblock_size += unifycr_max_files * sizeof(
                               unifycr_filemeta_t); /* file meta data struct array */
        superblock_size += unifycr_max_files * unifycr_max_chunks * sizeof(
                               unifycr_chunkmeta_t);
        /* chunk meta data struct array for each file */
        if (unifycr_use_spillover) {
            superblock_size += unifycr_max_files * unifycr_spillover_max_chunks * sizeof(
                                   unifycr_chunkmeta_t);
        }
        superblock_size += unifycr_stack_bytes(
                               unifycr_max_chunks);        /* free chunk stack */
        if (unifycr_use_memfs) {
            superblock_size += unifycr_page_size +
                               (unifycr_max_chunks * unifycr_chunk_size);         /* memory chunks */
        }
        if (unifycr_use_spillover) {
            superblock_size +=
                unifycr_stack_bytes(
                    unifycr_spillover_max_chunks);     /* free spill over chunk stack */
        }

        /*unifycr: add the index and attribute region size of unifycr*/
        if (fs_type == UNIFYCR_LOG) {
            superblock_size += unifycr_max_index_entries
                               * sizeof(unifycr_index_t) + unifycr_page_size;
            superblock_size += unifycr_max_fattr_entries
                               * sizeof(unifycr_fattr_t) + unifycr_page_size;
            glb_superblock_size = superblock_size;
        }

        /* get a superblock of persistent memory and initialize our
         * global variables for this block */
#ifdef MACHINE_BGQ
        char bgqname[100];
        snprintf(bgqname, sizeof(bgqname), "memory_rank_%d", rank);
        unifycr_superblock = unifycr_superblock_bgq(superblock_size, bgqname);
#else /* MACHINE_BGQ */
        unifycr_superblock = unifycr_superblock_shmget(superblock_size,
                             unifycr_mount_shmget_key);
#endif /* MACHINE_BGQ */
        if (unifycr_superblock == NULL) {
            debug("unifycr_superblock_shmget() failed\n");
            return UNIFYCR_FAILURE;
        }
        char spillfile_prefix[100];

        env = getenv("UNIFYCR_EXTERNAL_DATA_DIR");
        if (env) {
            strcpy(external_data_dir, env);
        } else {
            strcpy(external_data_dir, EXTERNAL_DATA_DIR);
        }

        sprintf(spillfile_prefix, "%s/spill_%d_%d.log",
                external_data_dir, app_id, local_rank_idx);

        /* initialize spillover store */
        if (unifycr_use_spillover) {
            size_t spillover_size = unifycr_max_chunks * unifycr_chunk_size;
            unifycr_spilloverblock = unifycr_get_spillblock(spillover_size,
                                     spillfile_prefix);

            if (unifycr_spilloverblock < 0) {
                debug("unifycr_get_spillblock() failed!\n");
                return UNIFYCR_FAILURE;
            }
        }

        env = getenv("UNIFYCR_EXTERNAL_META_DIR");
        if (env) {
            strcpy(external_meta_dir, env);
        } else {
            strcpy(external_meta_dir, EXTERNAL_META_DIR);
        }

        /*ToDo: add the spillover feature for the index metadata*/
        sprintf(spillfile_prefix, "%s/spill_index_%d_%d.log",
                external_meta_dir, app_id, local_rank_idx);
        if (fs_type == UNIFYCR_LOG) {
            unifycr_spillmetablock =
                unifycr_get_spillblock(unifycr_index_buf_size, spillfile_prefix);
            if (unifycr_spillmetablock < 0) {
                debug("unifycr_get_spillmetablock failed!\n");
                return UNIFYCR_FAILURE;
            }
        }

        /* remember that we've now initialized the library */
        unifycr_initialized = 1;
    }
    return UNIFYCR_SUCCESS;
}

/* ---------------------------------------
 * APIs exposed to external libraries
 * --------------------------------------- */


/**
* mount a file system at a given prefix
* subtype: 0-> log-based file system;
* 1->striping based file system, not implemented yet.
* @param prefix: directory prefix
* @param size: the number of ranks
* @param l_app_id: application ID
* @return success/error code
*/
int unifycr_mount(const char prefix[], int rank, size_t size,
                  int l_app_id, int subtype)
{
    switch (subtype) {
    case UNIFYCRFS:
        fs_type = UNIFYCRFS;
        break;
    case UNIFYCR_LOG:
        fs_type = UNIFYCR_LOG;
        break;
    case UNIFYCR_STRIPE:
        fs_type = UNIFYCR_STRIPE;
        break;
    default:
        fs_type = UNIFYCR_LOG;
        break;
    }

    dbg_rank = rank;
    app_id = l_app_id;
    return unifycrfs_mount(prefix, size, rank);
}

/**
 * unmount the mounted file system, triggered
 * by the root process of an application
 * ToDo: add the support for more operations
 * beyond terminating the servers. E.g.
 * data flush for persistence.
 * @return success/error code
 */
int unifycr_unmount(void)
{
<<<<<<< HEAD
    if (fs_type == UNIFYCR_LOG) {
        int cmd = COMM_UNMOUNT;
        char cmd_buf[GEN_STR_LEN] = {0};
        int res;

        memcpy(cmd_buf, &cmd, sizeof(int));
        res = __real_write(cmd_fd.fd, cmd_buf, sizeof(cmd_buf));
        if (res != 0) {
            int bytes_read = 0;
            int rc;

            cmd_fd.events = POLLIN | POLLPRI;
            cmd_fd.revents = 0;
=======
    int cmd = COMM_UNMOUNT;
    char cmd_buf[GEN_STR_LEN] = {0};
    int bytes_read = 0;
    int rc;

    if (fs_type != UNIFYCR_LOG)
        return UNIFYCR_FAILURE;
>>>>>>> d0745d1d

    memcpy(cmd_buf, &cmd, sizeof(int));

    rc = __real_write(cmd_fd.fd, cmd_buf, sizeof(cmd_buf));
    if (rc <= 0)
        return UNIFYCR_FAILURE;

<<<<<<< HEAD
                }
            }
        } else {
            return UNIFYCR_FAILURE;
        }
    }

    return UNIFYCR_FAILURE;
=======
    cmd_fd.events = POLLIN | POLLPRI;
    cmd_fd.revents = 0;

    rc = poll(&cmd_fd, 1, -1);
    if (rc < 0)
        return UNIFYCR_FAILURE;

    if (cmd_fd.revents != 0 && cmd_fd.revents == POLLIN) {
        bytes_read = __real_read(cmd_fd.fd, cmd_buf, sizeof(cmd_buf));
        if (bytes_read <= 0 ||
            *((int *)cmd_buf) != COMM_UNMOUNT ||
            *((int *)cmd_buf + 1) != ACK_SUCCESS)
            return UNIFYCR_FAILURE;
    }

    return UNIFYCR_SUCCESS;
}

/* mount memfs at some prefix location */
int unifycrfs_mount(const char prefix[], size_t size, int rank)
{
    unifycr_mount_prefix = strdup(prefix);
    unifycr_mount_prefixlen = strlen(unifycr_mount_prefix);

    /* KMM commented out because we're just using a single rank, so use PRIVATE
     * downside, can't attach to this in another srun (PRIVATE, that is) */
    //unifycr_mount_shmget_key = UNIFYCR_SUPERBLOCK_KEY + rank;

    char *env = getenv("UNIFYCR_USE_SINGLE_SHM");
    if (env) {
        int val = atoi(env);
        if (val != 0) {
            unifycr_use_single_shm = 1;
        }
    }

    if (unifycr_use_single_shm) {
        unifycr_mount_shmget_key = UNIFYCR_SUPERBLOCK_KEY + rank;
    } else {
        unifycr_mount_shmget_key = IPC_PRIVATE;
    }

    if (fs_type == UNIFYCR_LOG || fs_type == UNIFYCR_STRIPE) {
        int rc = CountTasksPerNode(rank, size);
        if (rc < 0) {
            debug("rank:%d, cannot get the local rank list.", dbg_rank);
            return -1;
        }

        local_rank_idx = find_rank_idx(rank,
                                       local_rank_lst, local_rank_cnt);

        /* unifycr_mount_shmget_key marks the start of
         * the superblock shared memory of each rank
         * each process has three types of shared memory:
         * request memory, recv memory and superblock
         * memory. We set unifycr_mount_shmget_key in
         * this way to avoid different ranks conflicting
         * on the same name in shm_open.
         * */
        unifycr_mount_shmget_key = local_rank_idx;

    }

    /* initialize our library */
    unifycr_init(rank);

    if (fs_type == UNIFYCR_LOG || fs_type == UNIFYCR_STRIPE) {
        char host_name[UNIFYCR_MAX_FILENAME] = {0};
        int rc = gethostname(host_name, UNIFYCR_MAX_FILENAME);
        if (rc != 0) {
            debug("rank:%d, fail to get the host name.", dbg_rank);
            return UNIFYCR_FAILURE;
        }

        /* get the number of collocated delegators*/
        if (local_rank_idx == 0) {
            rc = unifycr_init_socket(0, 1, 1);
            if (rc < 0) {
                return -1;
            }

            local_del_cnt = get_del_cnt();
            if (local_del_cnt > 0) {
                int i;
                for (i = 0; i < local_rank_cnt; i++) {
                    if (local_rank_lst[i] != rank) {
                        int rc = MPI_Send(&local_del_cnt, 1,
                                          MPI_INT, local_rank_lst[i], 0, MPI_COMM_WORLD);
                    }
                }
            } else {
                debug("rank:%d, fail to get the delegator count.", dbg_rank);
                return -1;
            }

        } else {
            MPI_Status status;
            int rc = MPI_Recv(&local_del_cnt, 1, MPI_INT, local_rank_lst[0],
                              0, MPI_COMM_WORLD, &status);
            if (local_del_cnt < 0 || rc < 0) {
                debug("rank:%d, fail to initialize socket.", dbg_rank);
                return UNIFYCR_FAILURE;
                return -1;
            } else  {
                int rc = unifycr_init_socket(local_rank_idx,
                                             local_rank_cnt, local_del_cnt);
                if (rc < 0) {
                    debug("rank:%d, fail to initialize socket.", dbg_rank);
                    return UNIFYCR_FAILURE;
                    return -1;
                }
            }
        }

        /*connect to server-side delegators*/

        rc = unifycr_init_req_shm(local_rank_idx, app_id);
        if (rc < 0) {
            debug("rank:%d, fail to init shared request memory.", dbg_rank);
            return UNIFYCR_FAILURE;
        }

        rc = unifycr_init_recv_shm(local_rank_idx, app_id);
        if (rc < 0) {
            debug("rank:%d, fail to init shared receive memory.", dbg_rank);
            return UNIFYCR_FAILURE;
        }

        rc = unifycr_sync_to_del();
        if (rc < 0) {
            debug("rank:%d, fail to convey information to the delegator.", dbg_rank);
            return UNIFYCR_FAILURE;
        }

    }
    /* add mount point as a new directory in the file list */
    if (unifycr_get_fid_from_path(prefix) >= 0) {
        /* we can't mount this location, because it already exists */
        errno = EEXIST;
        return -1;
    } else {
        /* claim an entry in our file list */
        int fid = unifycr_fid_create_directory(prefix);
        if (fid < 0) {
            /* if there was an error, return it */
            return fid;
        }
    }

    return 0;
>>>>>>> d0745d1d
}

/**
 * Transfer the client-side context information to the corresponding
 * delegator on the server side.
 */
static int unifycr_sync_to_del(void)
{
    int cmd = COMM_MOUNT;
    int num_procs_per_node = local_rank_cnt;
    int req_buf_sz = shm_req_size;
    int recv_buf_sz = shm_recv_size;
    long superblock_sz = glb_superblock_size;
    long meta_offset = (void *)unifycr_indices.ptr_num_entries -
        unifycr_superblock;
    long meta_size = unifycr_max_index_entries * sizeof(unifycr_index_t);
    long fmeta_offset = (void *)unifycr_fattrs.ptr_num_entries -
        unifycr_superblock;
    long fmeta_size = unifycr_max_fattr_entries * sizeof(unifycr_fattr_t);
    long data_offset = (void *)unifycr_chunks - unifycr_superblock;
    long data_size = (long)unifycr_max_chunks * unifycr_chunk_size;
    char external_spill_dir[UNIFYCR_MAX_FILENAME] = {0};

    strcpy(external_spill_dir, external_data_dir);

    /*
     * Copy the client-side information to the command
     * buffer, then send to the delegator. The delegator
     * will attach to the client-side shared memory and open
     * the spill log file based on this information.
     */
    memcpy(cmd_buf, &cmd, sizeof(int));
    memcpy(cmd_buf + sizeof(int), &app_id, sizeof(int));
    memcpy(cmd_buf + 2 * sizeof(int),
           &local_rank_idx, sizeof(int));
    memcpy(cmd_buf + 3 * sizeof(int),
           &dbg_rank, sizeof(int)); /*add debug info*/
    memcpy(cmd_buf + 4 * sizeof(int), &num_procs_per_node, sizeof(int));
    memcpy(cmd_buf + 5 * sizeof(int), &req_buf_sz, sizeof(int));
    memcpy(cmd_buf + 6 * sizeof(int), &recv_buf_sz, sizeof(int));

    memcpy(cmd_buf + 7 * sizeof(int), &superblock_sz, sizeof(long));
    memcpy(cmd_buf + 7 * sizeof(int) + sizeof(long),
           &meta_offset, sizeof(long));
    memcpy(cmd_buf + 7 * sizeof(int) + 2 * sizeof(long),
           &meta_size, sizeof(long));

    memcpy(cmd_buf + 7 * sizeof(int) + 3 * sizeof(long),
           &fmeta_offset, sizeof(long));
    memcpy(cmd_buf + 7 * sizeof(int) + 4 * sizeof(long),
           &fmeta_size, sizeof(long));

    memcpy(cmd_buf + 7 * sizeof(int) + 5 * sizeof(long),
           &data_offset, sizeof(long));
    memcpy(cmd_buf + 7 * sizeof(int) + 6 * sizeof(long),
           &data_size, sizeof(long));

    memcpy(cmd_buf + 7 * sizeof(int) + 7 * sizeof(long),
           external_spill_dir, UNIFYCR_MAX_FILENAME);

    int res = __real_write(client_sockfd,
                           cmd_buf, sizeof(cmd_buf));
    if (res != 0) {
        int bytes_read = 0;
        int rc = -1;

        cmd_fd.events = POLLIN | POLLPRI;
        cmd_fd.revents = 0;

        rc = poll(&cmd_fd, 1, -1);
        if (rc == 0) {
            /* encounter timeout*/
            return -1;
        } else {
            if (rc > 0) {
                if (cmd_fd.revents != 0) {
                    if (cmd_fd.revents == POLLIN) {
                        bytes_read = __real_read(client_sockfd, cmd_buf,
                                                 sizeof(cmd_buf));
                        if (bytes_read == 0) {
                            /*remote connection is closed*/
                            return -1;
                        } else {
                            if (*((int *)cmd_buf) != COMM_MOUNT ||
                                *((int *)cmd_buf + 1) != ACK_SUCCESS) {
                                /*encounter delegator-side error*/
                                return rc;
                            } else {
                                unifycr_key_slice_range =
                                    *((long *)(cmd_buf + 2 * sizeof(int)));
                                /*success*/

                            }
                        }
                    } else {
                        /*encounter connection error*/
                        return -1;
                    }
                } else {
                    /*file descriptor is negative*/
                    return -1;
                }
            } else {
                /* encounter error*/
                return -1;
            }
        }
    } else {
        /*write error*/
        return -1;
    }

    return 0;
}

/**
 * Initialize the shared recv memory buffer to receive data from the delegators
 */
static int unifycr_init_recv_shm(int local_rank_idx, int app_id)
{
    char *env = getenv("SHM_RECV_SIZE");
    char shm_name[GEN_STR_LEN] = {0};
    int rc = -1;

    if (env)
        shm_recv_size = atol(env);

    sprintf(shm_name, "%d-recv-%d", app_id, local_rank_idx);

    recvbuf_fd = shm_open(shm_name, MMAP_OPEN_FLAG, MMAP_OPEN_MODE);
    rc = recvbuf_fd;
    if (rc == -1)
        return UNIFYCR_FAILURE;

    rc = ftruncate(recvbuf_fd, shm_recv_size);
    if (rc == -1)
        return UNIFYCR_FAILURE;

    shm_recvbuf = mmap(NULL, shm_recv_size, PROT_WRITE | PROT_READ,
                       MAP_SHARED, recvbuf_fd, SEEK_SET);
    if (shm_recvbuf == NULL)
        return UNIFYCR_FAILURE;

    *((int *)shm_recvbuf) = app_id + 3;
    return 0;
}

/**
 * Initialize the shared request memory, which
 * is used to buffer the list of read requests
 * to be transferred to the delegator on the
 * server side.
 * @param local_rank_idx: local process id
 * @param app_id: which application this
 *  process is from
 * @return success/error code
 */
static int unifycr_init_req_shm(int local_rank_idx, int app_id)
{
    char *env = getenv("SHM_REQ_SIZE");
    char shm_name[GEN_STR_LEN] = {0};
    int rc = -1;

    /* initialize request buffer size*/
    if (env)
        shm_req_size = atol(env);

    sprintf(shm_name, "%d-req-%d", app_id, local_rank_idx);
    reqbuf_fd = shm_open(shm_name, MMAP_OPEN_FLAG, MMAP_OPEN_MODE);
    rc = reqbuf_fd;
    if (rc == -1)
        return UNIFYCR_FAILURE;

    rc = ftruncate(reqbuf_fd, shm_req_size);
    if (rc == -1)
        return UNIFYCR_FAILURE;

    shm_reqbuf = mmap(NULL, shm_req_size, PROT_WRITE | PROT_READ,
                      MAP_SHARED, reqbuf_fd, SEEK_SET);
    if (shm_reqbuf == NULL)
        return UNIFYCR_FAILURE;

    return 0;
}

/**
 * get the number of delegators on the
 * same node from the first delegator
 * on the server side
 */
static int get_del_cnt(void)
{
    int cmd = COMM_SYNC_DEL;
    int res;

    memcpy(cmd_buf, &cmd, sizeof(int));
    res = __real_write(client_sockfd, cmd_buf, sizeof(cmd_buf));

    if (res != 0) {
        int bytes_read = 0;
        int rc = -1;

        cmd_fd.events = POLLIN | POLLPRI;
        cmd_fd.revents = 0;

        rc = poll(&cmd_fd, 1, -1);
        if (rc == 0) {
            /* encounter timeout*/
            return -1;
        } else {
            if (rc > 0) {
                if (cmd_fd.revents != 0) {
                    if (cmd_fd.revents == POLLIN) {
                        bytes_read = __real_read(client_sockfd, cmd_buf,
                                                 sizeof(cmd_buf));
                        if (bytes_read == 0) {
                            /*remote connection is closed*/
                            return -1;
                        } else {
                            if (*((int *)cmd_buf) != COMM_SYNC_DEL ||
                                *((int *)cmd_buf + 1) != ACK_SUCCESS) {
                                /*encounter delegator-side error*/
                                return rc;
                            } else {
                                /*success*/
                            }
                        }
                    } else {
                        /*encounter connection error*/
                        return -1;
                    }
                } else {
                    /*file descriptor is negative*/
                    return -1;
                }
            } else {
                /* encounter error*/
                return -1;
            }
        }
    } else {
        /*write error*/
        return -1;
    }

    return *(int *)(cmd_buf + 2 * sizeof(int));

}

/**
 * initialize the client-side socket
 * used to communicate with the server-side
 * delegators. Each client is serviced by
 * one delegator.
 * @param proc_id: local process id
 * @param l_num_procs_per_node: number
 * of ranks on each compute node
 * @param l_num_del_per_node: number of server-side
 * delegators on the same node
 * @return success/error code
 */

static int unifycr_init_socket(int proc_id, int l_num_procs_per_node,
                               int l_num_del_per_node)
{
    struct sockaddr_un serv_addr;
    char tmp_path[GEN_STR_LEN] = {0};
    int nprocs_per_del;
    int len;
    int result;
    int flag;
    int rc = -1;

    client_sockfd = socket(AF_UNIX, SOCK_STREAM, 0);
    if (client_sockfd < 0)
        return -1;

    memset(&serv_addr, 0, sizeof(serv_addr));
    serv_addr.sun_family = AF_UNIX;
    if (l_num_procs_per_node % l_num_del_per_node == 0)
        nprocs_per_del = l_num_procs_per_node / l_num_del_per_node;
    else
        nprocs_per_del = l_num_procs_per_node / l_num_del_per_node + 1;

    /*which delegator I belong to*/
    sprintf(tmp_path, "%s%d", SOCKET_PATH, proc_id / nprocs_per_del);

    strcpy(serv_addr.sun_path, tmp_path);
    len = sizeof(serv_addr);
    result = connect(client_sockfd, (struct sockaddr *)&serv_addr, len);

    /* exit with error if connection is not successful */
    if (result == -1) {
        rc = -1;
        return rc;
    }

    flag = fcntl(client_sockfd, F_GETFL);
    fcntl(client_sockfd, F_SETFL, flag | O_NONBLOCK);
    cmd_fd.fd = client_sockfd;
    cmd_fd.events = POLLIN | POLLHUP;
    cmd_fd.revents = 0;

    return 0;
}

int compare_fattr(const void *a, const void *b)
{
    const unifycr_fattr_t *ptr_a = a;
    const unifycr_fattr_t *ptr_b = b;

    if (ptr_a->fid > ptr_b->fid)
        return 1;

    if (ptr_a->fid < ptr_b->fid)
        return -1;

    return 0;
}

static int compare_int(const void *a, const void *b)
{
    const int *ptr_a = a;
    const int *ptr_b = b;

    if (*ptr_a - *ptr_b > 0)
        return 1;

    if (*ptr_a - *ptr_b < 0)
        return -1;

    return 0;
}

static int compare_name_rank_pair(const void *a, const void *b)
{
    const name_rank_pair_t *pair_a = a;
    const name_rank_pair_t *pair_b = b;

    if (strcmp(pair_a->hostname, pair_b->hostname) > 0)
        return 1;

    if (strcmp(pair_a->hostname, pair_b->hostname) < 0)
        return -1;

    return 0;
}

/**
 * find the local index of a given rank among all ranks
 * collocated on the same node
 * @param local_rank_lst: a list of local ranks
 * @param local_rank_cnt: number of local ranks
 * @return index of rank in local_rank_lst
 */
static int find_rank_idx(int rank, int *local_rank_lst, int local_rank_cnt)
{
    int i;

    for (i = 0; i < local_rank_cnt; i++) {
        if (local_rank_lst[i] == rank)
            return i;
    }

    return -1;
}


/**
 * calculate the number of ranks per node,
 *
 * @param numTasks: number of tasks in the application
 * @return success/error code
 * @return local_rank_lst: a list of local ranks
 * @return local_rank_cnt: number of local ranks
 */
static int CountTasksPerNode(int rank, int numTasks)
{
    char hostname[UNIFYCR_MAX_FILENAME];
    char localhost[UNIFYCR_MAX_FILENAME];
    int resultsLen = 30;
    MPI_Status status;
    int rc;

    rc = MPI_Get_processor_name(localhost, &resultsLen);
    if (rc != 0)
        debug("failed to get the processor's name");

    if (numTasks > 0) {
        if (rank == 0) {
            int i;
            /* a container of (rank, host) mappings*/
            name_rank_pair_t *host_set =
                (name_rank_pair_t *)malloc(numTasks
                                           * sizeof(name_rank_pair_t));
            /*
             * MPI_receive all hostnames, and compare to local hostname
             * TODO: handle the case when the length of hostname is larger
             * than 30
             */
            for (i = 1; i < numTasks; i++) {
                rc = MPI_Recv(hostname, UNIFYCR_MAX_FILENAME,
                              MPI_CHAR, MPI_ANY_SOURCE,
                              MPI_ANY_TAG, MPI_COMM_WORLD,
                              &status);

                if (rc != 0) {
                    debug("cannot receive hostnames");
                    return -1;
                }
                strcpy(host_set[i].hostname, hostname);
                host_set[i].rank = status.MPI_SOURCE;
            }
            strcpy(host_set[0].hostname, localhost);
            host_set[0].rank = 0;

            /*sort according to the hostname*/
            qsort(host_set, numTasks, sizeof(name_rank_pair_t),
                  compare_name_rank_pair);

            /*
             * rank_cnt: records the number of processes on each node
             * rank_set: the list of ranks for each node
             */
            int **rank_set = (int **)malloc(numTasks * sizeof(int *));
            int *rank_cnt = (int *)malloc(numTasks * sizeof(int));
            int cursor = 0, set_counter = 0;

            for (i = 1; i < numTasks; i++) {
                if (strcmp(host_set[i].hostname,
                           host_set[i - 1].hostname) == 0) {
                    /*do nothing*/
                } else {
                    // find a different rank, so switch to a new set
                    int j, k = 0;

                    rank_set[set_counter] =
                        (int *)malloc((i - cursor) * sizeof(int));
                    rank_cnt[set_counter] = i - cursor;
                    for (j = cursor; j <= i - 1; j++) {

                        rank_set[set_counter][k] =  host_set[j].rank;
                        k++;
                    }

                    set_counter++;
                    cursor = i;
                }

            }

            /* fill rank_cnt and rank_set entry for the last node */
            int j = 0;

            rank_set[set_counter] = malloc((i - cursor) * sizeof(int));
            rank_cnt[set_counter] = numTasks - cursor;
            for (i = cursor; i <= numTasks - 1; i++) {
                rank_set[set_counter][j] = host_set[i].rank;
                j++;
            }
            set_counter++;

            /* broadcast the rank_cnt and rank_set information to each rank */
            int root_set_no = -1;

            for (i = 0; i < set_counter; i++) {
                for (j = 0; j < rank_cnt[i]; j++) {
                    if (rank_set[i][j] != 0) {
                        rc = MPI_Send(&rank_cnt[i], 1, MPI_INT, rank_set[i][j],
                                      0, MPI_COMM_WORLD);
                        if (rc != 0) {
                            debug("cannot send local rank cnt");
                            return -1;
                        }

                        /*send the local rank set to the corresponding rank*/
                        rc = MPI_Send(rank_set[i], rank_cnt[i], MPI_INT,
                                      rank_set[i][j], 0, MPI_COMM_WORLD);
                        if (rc != 0) {
                            debug("cannot send local rank list");
                            return -1;
                        }
                    } else {
                        root_set_no = i;
                    }
                }
            }


            /* root process set its own local rank set and rank_cnt*/
            if (root_set_no >= 0) {
                local_rank_lst = malloc(rank_cnt[root_set_no] * sizeof(int));
                for (i = 0; i < rank_cnt[root_set_no]; i++)
                    local_rank_lst[i] = rank_set[root_set_no][i];

                local_rank_cnt = rank_cnt[root_set_no];
            }

            for (i = 0; i < set_counter; i++)
                free(rank_set[i]);

            free(rank_cnt);
            free(host_set);
            free(rank_set);
        } else {
            /*
             * non-root process performs MPI_send to send hostname to root node
             */
            rc = MPI_Send(localhost, UNIFYCR_MAX_FILENAME,
                          MPI_CHAR, 0, 0, MPI_COMM_WORLD);
            if (rc != 0) {
                debug("cannot send host name");
                return -1;
            }
            /*receive the local rank count */
            rc = MPI_Recv(&local_rank_cnt, 1, MPI_INT, 0,
                          0, MPI_COMM_WORLD, &status);
            if (rc != 0) {
                debug("cannot receive local rank cnt");
                return -1;
            }

            /* receive the the local rank list */
            local_rank_lst = (int *)malloc(local_rank_cnt * sizeof(int));
            rc = MPI_Recv(local_rank_lst, local_rank_cnt, MPI_INT, 0,
                          0, MPI_COMM_WORLD, &status);
            if (rc != 0) {
                free(local_rank_lst);
                debug("cannot receive local rank list");
                return -1;
            }

        }

        qsort(local_rank_lst, local_rank_cnt, sizeof(int),
              compare_int);

        // scatter ranks out
    } else {
        debug("number of tasks is smaller than 0");
        return -1;
    }

    return 0;
}


/* mount memfs at some prefix location */
int unifycrfs_mount(const char prefix[], size_t size, int rank)
{
    char *env = getenv("UNIFYCR_USE_SINGLE_SHM");

    unifycr_mount_prefix = strdup(prefix);
    unifycr_mount_prefixlen = strlen(unifycr_mount_prefix);

    if (env) {
        int val = atoi(env);

        if (val != 0)
            unifycr_use_single_shm = 1;
    }

    if (unifycr_use_single_shm)
        unifycr_mount_shmget_key = UNIFYCR_SUPERBLOCK_KEY + rank;
    else
        unifycr_mount_shmget_key = IPC_PRIVATE;

    if (fs_type == UNIFYCR_LOG || fs_type == UNIFYCR_STRIPE) {
        int rc = CountTasksPerNode(rank, size);

        if (rc < 0) {
            debug("rank:%d, cannot get the local rank list.", dbg_rank);
            return -1;
        }

        local_rank_idx = find_rank_idx(rank,
                                       local_rank_lst, local_rank_cnt);

        /*
         * unifycr_mount_shmget_key marks the start of
         * the superblock shared memory of each rank
         * each process has three types of shared memory:
         * request memory, recv memory and superblock
         * memory. We set unifycr_mount_shmget_key in
         * this way to avoid different ranks conflicting
         * on the same name in shm_open.
         */
        unifycr_mount_shmget_key = local_rank_idx;

    }

    /* initialize our library */
    unifycr_init(rank);

    if (fs_type == UNIFYCR_LOG || fs_type == UNIFYCR_STRIPE) {
        char host_name[UNIFYCR_MAX_FILENAME] = {0};
        int rc = gethostname(host_name, UNIFYCR_MAX_FILENAME);

        if (rc != 0) {
            debug("rank:%d, fail to get the host name.", dbg_rank);
            return UNIFYCR_FAILURE;
        }

        /* get the number of collocated delegators*/
        if (local_rank_idx == 0) {
            rc = unifycr_init_socket(0, 1, 1);
            if (rc < 0)
                return -1;

            local_del_cnt = get_del_cnt();
            if (local_del_cnt > 0) {
                int i;

                for (i = 0; i < local_rank_cnt; i++) {
                    if (local_rank_lst[i] != rank) {
                        int rc = MPI_Send(&local_del_cnt, 1, MPI_INT,
                                          local_rank_lst[i], 0,
                                          MPI_COMM_WORLD);
                        if (rc != MPI_SUCCESS) {
                            debug("rank:%d, MPI_Send failed", dbg_rank);
                            return UNIFYCR_FAILURE;
                        }

                    }
                }
            } else {
                debug("rank:%d, fail to get the delegator count.", dbg_rank);
                return UNIFYCR_FAILURE;
            }

        } else {
            MPI_Status status;
            int rc = MPI_Recv(&local_del_cnt, 1, MPI_INT, local_rank_lst[0],
                              0, MPI_COMM_WORLD, &status);

            if (rc != MPI_SUCCESS) {
                debug("rank:%d, MPI_Recv failed.", dbg_rank);
                return UNIFYCR_FAILURE;
            }
            if (local_del_cnt < 0 || rc < 0) {
                debug("rank:%d, fail to initialize socket.", dbg_rank);
                return UNIFYCR_FAILURE;
            } else  {
                int rc = unifycr_init_socket(local_rank_idx,
                                             local_rank_cnt, local_del_cnt);
                if (rc < 0) {
                    debug("rank:%d, fail to initialize socket.", dbg_rank);
                    return UNIFYCR_FAILURE;
                }
            }
        }

        /*connect to server-side delegators*/

        rc = unifycr_init_req_shm(local_rank_idx, app_id);
        if (rc < 0) {
            debug("rank:%d, fail to init shared request memory.", dbg_rank);
            return UNIFYCR_FAILURE;
        }

        rc = unifycr_init_recv_shm(local_rank_idx, app_id);
        if (rc < 0) {
            debug("rank:%d, fail to init shared receive memory.", dbg_rank);
            return UNIFYCR_FAILURE;
        }

        rc = unifycr_sync_to_del();
        if (rc < 0) {
            debug("rank:%d, fail to convey information to the delegator.",
                  dbg_rank);
            return UNIFYCR_FAILURE;
        }

    }
    /* add mount point as a new directory in the file list */
    if (unifycr_get_fid_from_path(prefix) >= 0) {
        /* we can't mount this location, because it already exists */
        errno = EEXIST;
        return -1;
    } else {
        /* claim an entry in our file list */
        int fid = unifycr_fid_create_directory(prefix);

        if (fid < 0) {
            /* if there was an error, return it */
            return fid;
        }
    }

    return 0;
}

/*
 * get information about the chunk data region for external async libraries
 * to register during their init
 */
size_t unifycr_get_data_region(void **ptr)
{
    *ptr = unifycr_chunks;
    return unifycr_chunk_mem;
}

/* get a list of chunks for a given file (useful for RDMA, etc.) */
chunk_list_t *unifycr_get_chunk_list(char *path)
{
    return NULL;
}

/*
 * debug function to print list of chunks constituting a file and to test
 * above function
 */
void unifycr_print_chunk_list(char *path)
{
}<|MERGE_RESOLUTION|>--- conflicted
+++ resolved
@@ -2017,21 +2017,6 @@
  */
 int unifycr_unmount(void)
 {
-<<<<<<< HEAD
-    if (fs_type == UNIFYCR_LOG) {
-        int cmd = COMM_UNMOUNT;
-        char cmd_buf[GEN_STR_LEN] = {0};
-        int res;
-
-        memcpy(cmd_buf, &cmd, sizeof(int));
-        res = __real_write(cmd_fd.fd, cmd_buf, sizeof(cmd_buf));
-        if (res != 0) {
-            int bytes_read = 0;
-            int rc;
-
-            cmd_fd.events = POLLIN | POLLPRI;
-            cmd_fd.revents = 0;
-=======
     int cmd = COMM_UNMOUNT;
     char cmd_buf[GEN_STR_LEN] = {0};
     int bytes_read = 0;
@@ -2039,7 +2024,6 @@
 
     if (fs_type != UNIFYCR_LOG)
         return UNIFYCR_FAILURE;
->>>>>>> d0745d1d
 
     memcpy(cmd_buf, &cmd, sizeof(int));
 
@@ -2047,16 +2031,6 @@
     if (rc <= 0)
         return UNIFYCR_FAILURE;
 
-<<<<<<< HEAD
-                }
-            }
-        } else {
-            return UNIFYCR_FAILURE;
-        }
-    }
-
-    return UNIFYCR_FAILURE;
-=======
     cmd_fd.events = POLLIN | POLLPRI;
     cmd_fd.revents = 0;
 
@@ -2208,7 +2182,7 @@
     }
 
     return 0;
->>>>>>> d0745d1d
+  
 }
 
 /**
